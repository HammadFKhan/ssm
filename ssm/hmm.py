from functools import partial
from tqdm.auto import trange

import autograd.numpy as np
import autograd.numpy.random as npr
from autograd import value_and_grad

from ssm.optimizers import adam_step, rmsprop_step, sgd_step, convex_combination
from ssm.primitives import hmm_normalizer, hmm_expected_states, hmm_filter, hmm_sample, viterbi
from ssm.util import ensure_args_are_lists, ensure_args_not_none, \
    ensure_slds_args_not_none, ensure_variational_args_are_lists, \
    replicate, collapse

import ssm.observations as obs
import ssm.transitions as trans
import ssm.init_state_distns as isd
import ssm.hierarchical as hier
import ssm.emissions as emssn

__all__ = ['HMM', 'HSMM']


class HMM(object):
    """
    Base class for hidden Markov models.

    Notation:
    K: number of discrete latent states
    D: dimensionality of observations
    M: dimensionality of inputs

    In the code we will sometimes refer to the discrete
    latent state sequence as z and the data as x.
    """
    def __init__(self, K, D, *, M=0, init_state_distn=None,
                 transitions='standard',
                 transition_kwargs=None,
                 hierarchical_transition_tags=None,
                 observations="gaussian", observation_kwargs=None,
                 hierarchical_observation_tags=None, **kwargs):

        # Make the initial state distribution
        if init_state_distn is None:
            init_state_distn = isd.InitialStateDistribution(K, D, M=M)
        if not isinstance(init_state_distn, isd.InitialStateDistribution):
            raise TypeError("'init_state_distn' must be a subclass of"
                            " ssm.init_state_distns.InitialStateDistribution")

        # Make the transition model
        transition_classes = dict(
            standard=trans.StationaryTransitions,
            stationary=trans.StationaryTransitions,
            sticky=trans.StickyTransitions,
            inputdriven=trans.InputDrivenTransitions,
            recurrent=trans.RecurrentTransitions,
            recurrent_only=trans.RecurrentOnlyTransitions,
            rbf_recurrent=trans.RBFRecurrentTransitions,
            nn_recurrent=trans.NeuralNetworkRecurrentTransitions
            )

        if isinstance(transitions, str):
            if transitions not in transition_classes:
                raise Exception("Invalid transition model: {}. Must be one of {}".
                    format(transitions, list(transition_classes.keys())))

            transition_kwargs = transition_kwargs or {}
            transitions = \
                hier.HierarchicalTransitions(transition_classes[transitions], K, D, M=M,
                                        tags=hierarchical_transition_tags,
                                        **transition_kwargs) \
                if hierarchical_transition_tags is not None \
                else transition_classes[transitions](K, D, M=M, **transition_kwargs)
        if not isinstance(transitions, trans.Transitions):
            raise TypeError("'transitions' must be a subclass of"
                            " ssm.transitions.Transitions")

        # This is the master list of observation classes.
        # When you create a new observation class, add it here.
        observation_classes = dict(
            gaussian=obs.GaussianObservations,
            diagonal_gaussian=obs.DiagonalGaussianObservations,
            studentst=obs.MultivariateStudentsTObservations,
            t=obs.MultivariateStudentsTObservations,
            diagonal_t=obs.StudentsTObservations,
            diagonal_studentst=obs.StudentsTObservations,
            bernoulli=obs.BernoulliObservations,
            categorical=obs.CategoricalObservations,
            poisson=obs.PoissonObservations,
            vonmises=obs.VonMisesObservations,
            ar=obs.AutoRegressiveObservations,
            autoregressive=obs.AutoRegressiveObservations,
            no_input_ar=obs.AutoRegressiveObservationsNoInput,
            diagonal_ar=obs.AutoRegressiveDiagonalNoiseObservations,
            diagonal_autoregressive=obs.AutoRegressiveDiagonalNoiseObservations,
            independent_ar=obs.IndependentAutoRegressiveObservations,
            robust_ar=obs.RobustAutoRegressiveObservations,
            no_input_robust_ar=obs.RobustAutoRegressiveObservationsNoInput,
            robust_autoregressive=obs.RobustAutoRegressiveObservations,
            diagonal_robust_ar=obs.RobustAutoRegressiveDiagonalNoiseObservations,
            diagonal_robust_autoregressive=obs.RobustAutoRegressiveDiagonalNoiseObservations,
            )

        if isinstance(observations, str):
            observations = observations.lower()
            if observations not in observation_classes:
                raise Exception("Invalid observation model: {}. Must be one of {}".
                    format(observations, list(observation_classes.keys())))

            observation_kwargs = observation_kwargs or {}
            observations = \
                hier.HierarchicalObservations(observation_classes[observations], K, D, M=M,
                                        tags=hierarchical_observation_tags,
                                        **observation_kwargs) \
                if hierarchical_observation_tags is not None \
                else observation_classes[observations](K, D, M=M, **observation_kwargs)
        if not isinstance(observations, obs.Observations):
            raise TypeError("'observations' must be a subclass of"
                            " ssm.observations.Observations")

        self.K, self.D, self.M = K, D, M
        self.init_state_distn = init_state_distn
        self.transitions = transitions
        self.observations = observations

    @property
    def params(self):
        return self.init_state_distn.params, \
               self.transitions.params, \
               self.observations.params

    @params.setter
    def params(self, value):
        self.init_state_distn.params = value[0]
        self.transitions.params = value[1]
        self.observations.params = value[2]

    @ensure_args_are_lists
    def initialize(self, datas, inputs=None, masks=None, tags=None):
        """
        Initialize parameters given data.
        """
        self.init_state_distn.initialize(datas, inputs=inputs, masks=masks, tags=tags)
        self.transitions.initialize(datas, inputs=inputs, masks=masks, tags=tags)
        self.observations.initialize(datas, inputs=inputs, masks=masks, tags=tags)

    def permute(self, perm):
        """
        Permute the discrete latent states.
        """
        assert np.all(np.sort(perm) == np.arange(self.K))
        self.init_state_distn.permute(perm)
        self.transitions.permute(perm)
        self.observations.permute(perm)

    def sample(self, T, prefix=None, input=None, tag=None, with_noise=True):
        """
        Sample synthetic data from the model. Optionally, condition on a given
        prefix (preceding discrete states and data).

        Parameters
        ----------
        T : int
            number of time steps to sample

        prefix : (zpre, xpre)
            Optional prefix of discrete states (zpre) and continuous states (xpre)
            zpre must be an array of integers taking values 0...num_states-1.
            xpre must be an array of the same length that has preceding observations.

        input : (T, input_dim) array_like
            Optional inputs to specify for sampling

        tag : object
            Optional tag indicating which "type" of sampled data

        with_noise : bool
            Whether or not to sample data with noise.

        Returns
        -------
        z_sample : array_like of type int
            Sequence of sampled discrete states

        x_sample : (T x observation_dim) array_like
            Array of sampled data
        """
        K = self.K
        D = (self.D,) if isinstance(self.D, int) else self.D
        M = (self.M,) if isinstance(self.M, int) else self.M
        assert isinstance(D, tuple)
        assert isinstance(M, tuple)
        assert T > 0

        # Check the inputs
        if input is not None:
            assert input.shape == (T,) + M

        # Get the type of the observations
        dummy_data = self.observations.sample_x(0, np.empty(0,) + D)
        dtype = dummy_data.dtype

        # Initialize the data array
        if prefix is None:
            # No prefix is given.  Sample the initial state as the prefix.
            pad = 1
            z = np.zeros(T, dtype=int)
            data = np.zeros((T,) + D, dtype=dtype)
            input = np.zeros((T,) + M) if input is None else input
            mask = np.ones((T,) + D, dtype=bool)

            # Sample the first state from the initial distribution
            pi0 = np.exp(self.init_state_distn.log_initial_state_distn(data, input, mask, tag))
            z[0] = npr.choice(self.K, p=pi0)
            data[0] = self.observations.sample_x(z[0], data[:0], input=input[0], with_noise=with_noise)

            # We only need to sample T-1 datapoints now
            T = T - 1

        else:
            # Check that the prefix is of the right type
            zpre, xpre = prefix
            pad = len(zpre)
            assert zpre.dtype == int and zpre.min() >= 0 and zpre.max() < K
            assert xpre.shape == (pad,) + D

            # Construct the states, data, inputs, and mask arrays
            z = np.concatenate((zpre, np.zeros(T, dtype=int)))
            data = np.concatenate((xpre, np.zeros((T,) + D, dtype)))
            input = np.zeros((T+pad,) + M) if input is None else np.concatenate((np.zeros((pad,) + M), input))
            mask = np.ones((T+pad,) + D, dtype=bool)

        # Fill in the rest of the data
        for t in range(pad, pad+T):
            Pt = np.exp(self.transitions.log_transition_matrices(data[t-1:t+1], input[t-1:t+1], mask=mask[t-1:t+1], tag=tag))[0]
            z[t] = npr.choice(self.K, p=Pt[z[t-1]])
            data[t] = self.observations.sample_x(z[t], data[:t], input=input[t], tag=tag, with_noise=with_noise)

        # Return the whole data if no prefix is given.
        # Otherwise, just return the simulated part.
        if prefix is None:
            return z, data
        else:
            return z[pad:], data[pad:]

    @ensure_args_not_none
    def expected_states(self, data, input=None, mask=None, tag=None):
        log_pi0 = self.init_state_distn.log_initial_state_distn(data, input, mask, tag)
        log_Ps = self.transitions.log_transition_matrices(data, input, mask, tag)
        log_likes = self.observations.log_likelihoods(data, input, mask, tag)
        return hmm_expected_states(log_pi0, log_Ps, log_likes)

    @ensure_args_not_none
    def most_likely_states(self, data, input=None, mask=None, tag=None):
        log_pi0 = self.init_state_distn.log_initial_state_distn(data, input, mask, tag)
        log_Ps = self.transitions.log_transition_matrices(data, input, mask, tag)
        log_likes = self.observations.log_likelihoods(data, input, mask, tag)
        return viterbi(log_pi0, log_Ps, log_likes)

    @ensure_args_not_none
    def filter(self, data, input=None, mask=None, tag=None):
        log_pi0 = self.init_state_distn.log_initial_state_distn(data, input, mask, tag)
        log_Ps = self.transitions.log_transition_matrices(data, input, mask, tag)
        log_likes = self.observations.log_likelihoods(data, input, mask, tag)
        return hmm_filter(log_pi0, log_Ps, log_likes)

    @ensure_args_not_none
    def smooth(self, data, input=None, mask=None, tag=None):
        """
        Compute the mean observation under the posterior distribution
        of latent discrete states.
        """
        Ez, _, _ = self.expected_states(data, input, mask)
        return self.observations.smooth(Ez, data, input, tag)

    def log_prior(self):
        """
        Compute the log prior probability of the model parameters
        """
        return self.init_state_distn.log_prior() + \
               self.transitions.log_prior() + \
               self.observations.log_prior()

    @ensure_args_are_lists
    def log_likelihood(self, datas, inputs=None, masks=None, tags=None):
        """
        Compute the log probability of the data under the current
        model parameters.

        :param datas: single array or list of arrays of data.
        :return total log probability of the data.
        """
        ll = 0
        for data, input, mask, tag in zip(datas, inputs, masks, tags):
            log_pi0 = self.init_state_distn.log_initial_state_distn(data, input, mask, tag)
            log_Ps = self.transitions.log_transition_matrices(data, input, mask, tag)
            log_likes = self.observations.log_likelihoods(data, input, mask, tag)
            ll += hmm_normalizer(log_pi0, log_Ps, log_likes)
            assert np.isfinite(ll)
        return ll

    @ensure_args_are_lists
    def log_probability(self, datas, inputs=None, masks=None, tags=None):
        return self.log_likelihood(datas, inputs, masks, tags) + self.log_prior()

    def expected_log_likelihood(
            self, expectations, datas, inputs=None, masks=None, tags=None):
        """
        Compute log-likelihood given current model parameters.

        :param datas: single array or list of arrays of data.
        :return total log probability of the data.
        """
        ell = 0.0
        for (Ez, Ezzp1, _), data, inp, mask, tag in \
                zip(expectations, datas, inputs, masks, tags):

            log_pi0 = self.init_state_distn.log_initial_state_distn(
                data, inp, mask, tag)
            log_Ps = self.transitions.log_transition_matrices(
                data, inp, mask, tag)
            log_likes = self.observations.log_likelihoods(
                data, inp, mask, tag)

            ell += np.sum(Ez[0] * log_pi0)
            ell += np.sum(Ezzp1 * log_Ps)
            ell += np.sum(Ez * log_likes)
            assert np.isfinite(ell)

        return ell

    def expected_log_probability(
            self, expectations, datas, inputs=None, masks=None, tags=None):
        """
        Compute the log-probability of the data given current
        model parameters.
        """
        ell = self.expected_log_likelihood(
            expectations, datas, inputs=inputs, masks=masks, tags=tags)
        return ell + self.log_prior()

    # Model fitting
    def _fit_sgd(self, optimizer, datas, inputs, masks, tags, num_iters=1000, **kwargs):
        """
        Fit the model with maximum marginal likelihood.
        """
        T = sum([data.shape[0] for data in datas])
        def _objective(params, itr):
            self.params = params
            obj = self.log_probability(datas, inputs, masks, tags)
            return -obj / T

        # Set up the progress bar
        lls = [-_objective(self.params, 0) * T]
        pbar = trange(num_iters)
        pbar.set_description("Epoch {} Itr {} LP: {:.1f}".format(0, 0, lls[-1]))

        # Run the optimizer
        step = dict(sgd=sgd_step, rmsprop=rmsprop_step, adam=adam_step)[optimizer]
        state = None
        for itr in pbar:
            self.params, val, g, state = step(value_and_grad(_objective), self.params, itr, state, **kwargs)
            lls.append(-val * T)
            pbar.set_description("LP: {:.1f}".format(lls[-1]))
            pbar.update(1)

        return lls

    def _fit_stochastic_em(self, optimizer, datas, inputs, masks, tags, num_epochs=100, **kwargs):
        """
        Replace the M-step of EM with a stochastic gradient update using the ELBO computed
        on a minibatch of data.
        """
        M = len(datas)
        T = sum([data.shape[0] for data in datas])

        # A helper to grab a minibatch of data
        perm = [np.random.permutation(M) for _ in range(num_epochs)]
        def _get_minibatch(itr):
            epoch = itr // M
            m = itr % M
            i = perm[epoch][m]
            return datas[i], inputs[i], masks[i], tags[i][i]

        # Define the objective (negative ELBO)
        def _objective(params, itr):
            # Grab a minibatch of data
            data, input, mask, tag = _get_minibatch(itr)
            Ti = data.shape[0]

            # E step: compute expected latent states with current parameters
            Ez, Ezzp1, _ = self.expected_states(data, input, mask, tag)

            # M step: set the parameter and compute the (normalized) objective function
            self.params = params
            log_pi0 = self.init_state_distn.log_initial_state_distn(data, input, mask, tag)
            log_Ps = self.transitions.log_transition_matrices(data, input, mask, tag)
            log_likes = self.observations.log_likelihoods(data, input, mask, tag)

            # Compute the expected log probability
            # (Scale by number of length of this minibatch.)
            obj = self.log_prior()
            obj += np.sum(Ez[0] * log_pi0) * M
            obj += np.sum(Ezzp1 * log_Ps) * (T - M) / (Ti - 1)
            obj += np.sum(Ez * log_likes) * T / Ti
            assert np.isfinite(obj)

            return -obj / T

        # Set up the progress bar
        lls = [-_objective(self.params, 0) * T]
        pbar = trange(num_epochs * M)
        pbar.set_description("Epoch {} Itr {} LP: {:.1f}".format(0, 0, lls[-1]))

        # Run the optimizer
        step = dict(sgd=sgd_step, rmsprop=rmsprop_step, adam=adam_step)[optimizer]
        state = None
        for itr in pbar:
            self.params, val, g, state = step(value_and_grad(_objective), self.params, itr, state, **kwargs)
            epoch = itr // M
            m = itr % M
            lls.append(-val * T)
            pbar.set_description("Epoch {} Itr {} LP: {:.1f}".format(epoch, m, lls[-1]))
            pbar.update(1)

        return lls

    def _fit_em(self, datas, inputs, masks, tags, num_em_iters=100, tolerance=0,
                init_state_mstep_kwargs={},
                transitions_mstep_kwargs={},
                observations_mstep_kwargs={}):
        """
        Fit the parameters with expectation maximization.

        E step: compute E[z_t] and E[z_t, z_{t+1}] with message passing;
        M-step: analytical maximization of E_{p(z | x)} [log p(x, z; theta)].
        """
        lls = [self.log_probability(datas, inputs, masks, tags)]

        pbar = trange(num_em_iters)
        pbar.set_description("LP: {:.1f}".format(lls[-1]))
        for itr in pbar:
            # E step: compute expected latent states with current parameters
            expectations = [self.expected_states(data, input, mask, tag)
                            for data, input, mask, tag,
                            in zip(datas, inputs, masks, tags)]

            # M step: maximize expected log joint wrt parameters
            self.init_state_distn.m_step(expectations, datas, inputs, masks, tags, **init_state_mstep_kwargs)
            self.transitions.m_step(expectations, datas, inputs, masks, tags, **transitions_mstep_kwargs)
            self.observations.m_step(expectations, datas, inputs, masks, tags, **observations_mstep_kwargs)

            # Store progress
            lls.append(self.log_prior() + sum([ll for (_, _, ll) in expectations]))
            pbar.set_description("LP: {:.1f}".format(lls[-1]))

            # Check for convergence
            if itr > 0 and abs(lls[-1] - lls[-2]) < tolerance:
                pbar.set_description("Converged to LP: {:.1f}".format(lls[-1]))
                break

        return lls

    @ensure_args_are_lists
    def fit(self, datas, inputs=None, masks=None, tags=None,
            method="em", initialize=True, **kwargs):
        _fitting_methods = \
            dict(sgd=partial(self._fit_sgd, "sgd"),
                 adam=partial(self._fit_sgd, "adam"),
                 em=self._fit_em,
                 stochastic_em=partial(self._fit_stochastic_em, "adam"),
                 stochastic_em_sgd=partial(self._fit_stochastic_em, "sgd"),
                 )

        if method not in _fitting_methods:
            raise Exception("Invalid method: {}. Options are {}".
                            format(method, _fitting_methods.keys()))

        if initialize:
            self.initialize(datas, inputs=inputs, masks=masks, tags=tags)

        return _fitting_methods[method](datas, inputs=inputs, masks=masks, tags=tags, **kwargs)


class HSMM(HMM):
    """
    Hidden semi-Markov model with non-geometric duration distributions.
    The trick is to expand the state space with "super states" and "sub states"
    that effectively count duration. We rely on the transition model to
    specify a "state map," which maps the super states (1, .., K) to
    super+sub states ((1,1), ..., (1,r_1), ..., (K,1), ..., (K,r_K)).
    Here, r_k denotes the number of sub-states of state k.
    """

    def __init__(self, K, D, *, M=0, init_state_distn=None,
                 transitions="nb", transition_kwargs=None,
                 observations="gaussian", observation_kwargs=None,
                 **kwargs):

        if init_state_distn is None:
            init_state_distn = isd.InitialStateDistribution(K, D, M=M)
        if not isinstance(init_state_distn, isd.InitialStateDistribution):
            raise TypeError("'init_state_distn' must be a subclass of"
                            " ssm.init_state_distns.InitialStateDistribution")

        # Make the transition model
        transition_classes = dict(
            nb=trans.NegativeBinomialSemiMarkovTransitions,
            )
        if isinstance(transitions, str):
            if transitions not in transition_classes:
                raise Exception("Invalid transition model: {}. Must be one of {}".
                    format(transitions, list(transition_classes.keys())))

            transition_kwargs = transition_kwargs or {}
            transitions = transition_classes[transitions](K, D, M=M, **transition_kwargs)
        if not isinstance(transitions, trans.Transitions):
            raise TypeError("'transitions' must be a subclass of"
                            " ssm.transitions.Transitions")

        # This is the master list of observation classes.
        # When you create a new observation class, add it here.
        observation_classes = dict(
            gaussian=obs.GaussianObservations,
            diagonal_gaussian=obs.DiagonalGaussianObservations,
            studentst=obs.MultivariateStudentsTObservations,
            t=obs.MultivariateStudentsTObservations,
            diagonal_t=obs.StudentsTObservations,
            diagonal_studentst=obs.StudentsTObservations,
            bernoulli=obs.BernoulliObservations,
            categorical=obs.CategoricalObservations,
            poisson=obs.PoissonObservations,
            vonmises=obs.VonMisesObservations,
            ar=obs.AutoRegressiveObservations,
            autoregressive=obs.AutoRegressiveObservations,
            diagonal_ar=obs.AutoRegressiveDiagonalNoiseObservations,
            diagonal_autoregressive=obs.AutoRegressiveDiagonalNoiseObservations,
            independent_ar=obs.IndependentAutoRegressiveObservations,
            robust_ar=obs.RobustAutoRegressiveObservations,
            robust_autoregressive=obs.RobustAutoRegressiveObservations,
            diagonal_robust_ar=obs.RobustAutoRegressiveDiagonalNoiseObservations,
            diagonal_robust_autoregressive=obs.RobustAutoRegressiveDiagonalNoiseObservations,
            )

        if isinstance(observations, str):
            observations = observations.lower()
            if observations not in observation_classes:
                raise Exception("Invalid observation model: {}. Must be one of {}".
                    format(observations, list(observation_classes.keys())))

            observation_kwargs = observation_kwargs or {}
            observations = observation_classes[observations](K, D, M=M, **observation_kwargs)
        if not isinstance(observations, obs.Observations):
            raise TypeError("'observations' must be a subclass of"
                            " ssm.observations.Observations")

<<<<<<< HEAD
        super().__init__(K, D, M=M, transitions=transition_distn,
=======
        super().__init__(K, D, M=M, transitions=transitions,
>>>>>>> 9843c5a2
                        transition_kwargs=transition_kwargs,
                        observations=observations,
                        observation_kwargs=observation_kwargs,
                        **kwargs)

    @property
    def state_map(self):
        return self.transitions.state_map

    def sample(self, T, prefix=None, input=None, tag=None, with_noise=True):
        """
        Sample synthetic data from the model. Optionally, condition on a given
        prefix (preceding discrete states and data).

        Parameters
        ----------
        T : int
            number of time steps to sample

        prefix : (zpre, xpre)
            Optional prefix of discrete states (zpre) and continuous states (xpre)
            zpre must be an array of integers taking values 0...num_states-1.
            xpre must be an array of the same length that has preceding observations.

        input : (T, input_dim) array_like
            Optional inputs to specify for sampling

        tag : object
            Optional tag indicating which "type" of sampled data

        with_noise : bool
            Whether or not to sample data with noise.

        Returns
        -------
        z_sample : array_like of type int
            Sequence of sampled discrete states

        x_sample : (T x observation_dim) array_like
            Array of sampled data
        """
        K = self.K
        D = (self.D,) if isinstance(self.D, int) else self.D
        M = (self.M,) if isinstance(self.M, int) else self.M
        assert isinstance(D, tuple)
        assert isinstance(M, tuple)
        assert T > 0

        # Check the inputs
        if input is not None:
            assert input.shape == (T,) + M

        # Get the type of the observations
        dummy_data = self.observations.sample_x(0, np.empty(0,) + D)
        dtype = dummy_data.dtype

        # Initialize the data array
        if prefix is None:
            # No prefix is given.  Sample the initial state as the prefix.
            pad = 1
            z = np.zeros(T, dtype=int)
            data = np.zeros((T,) + D, dtype=dtype)
            input = np.zeros((T,) + M) if input is None else input
            mask = np.ones((T,) + D, dtype=bool)

            # Sample the first state from the initial distribution
            pi0 = np.exp(self.init_state_distn.log_initial_state_distn(data, input, mask, tag))
            z[0] = npr.choice(self.K, p=pi0)
            data[0] = self.observations.sample_x(z[0], data[:0], input=input[0], with_noise=with_noise)

            # We only need to sample T-1 datapoints now
            T = T - 1

        else:
            # Check that the prefix is of the right type
            zpre, xpre = prefix
            pad = len(zpre)
            assert zpre.dtype == int and zpre.min() >= 0 and zpre.max() < K
            assert xpre.shape == (pad,) + D

            # Construct the states, data, inputs, and mask arrays
            z = np.concatenate((zpre, np.zeros(T, dtype=int)))
            data = np.concatenate((xpre, np.zeros((T,) + D, dtype)))
            input = np.zeros((T+pad,) + M) if input is None else np.concatenate((np.zeros((pad,) + M), input))
            mask = np.ones((T+pad,) + D, dtype=bool)

        # Convert the discrete states to the range (1, ..., K_total)
        m = self.state_map
        K_total = len(m)
        _, starts = np.unique(m, return_index=True)
        z = starts[z]

        # Fill in the rest of the data
        for t in range(pad, pad+T):
            Pt = np.exp(self.transitions.log_transition_matrices(data[t-1:t+1], input[t-1:t+1], mask=mask[t-1:t+1], tag=tag))[0]
            z[t] = npr.choice(K_total, p=Pt[z[t-1]])
            data[t] = self.observations.sample_x(m[z[t]], data[:t], input=input[t], tag=tag, with_noise=with_noise)

        # Collapse the states
        z = m[z]

        # Return the whole data if no prefix is given.
        # Otherwise, just return the simulated part.
        if prefix is None:
            return z, data
        else:
            return z[pad:], data[pad:]

    @ensure_args_not_none
    def expected_states(self, data, input=None, mask=None, tag=None):
        m = self.state_map
        log_pi0 = self.init_state_distn.log_initial_state_distn(data, input, mask, tag)
        log_Ps = self.transitions.log_transition_matrices(data, input, mask, tag)
        log_likes = self.observations.log_likelihoods(data, input, mask, tag)
        Ez, Ezzp1, normalizer = hmm_expected_states(replicate(log_pi0, m), log_Ps, replicate(log_likes, m))

        # Collapse the expected states
        Ez = collapse(Ez, m)
        Ezzp1 = collapse(collapse(Ezzp1, m, axis=2), m, axis=1)
        return Ez, Ezzp1, normalizer

    @ensure_args_not_none
    def most_likely_states(self, data, input=None, mask=None, tag=None):
        m = self.state_map
        log_pi0 = self.init_state_distn.log_initial_state_distn(data, input, mask, tag)
        log_Ps = self.transitions.log_transition_matrices(data, input, mask, tag)
        log_likes = self.observations.log_likelihoods(data, input, mask, tag)
        z_star = viterbi(replicate(log_pi0, m), log_Ps, replicate(log_likes, m))
        return self.state_map[z_star]

    @ensure_args_not_none
    def filter(self, data, input=None, mask=None, tag=None):
        m = self.state_map
        log_pi0 = self.init_state_distn.log_initial_state_distn(data, input, mask, tag)
        log_Ps = self.transitions.log_transition_matrices(data, input, mask, tag)
        log_likes = self.observations.log_likelihoods(data, input, mask, tag)
        pzp1 = hmm_filter(replicate(log_pi0, m), log_Ps, replicate(log_likes, m))
        return collapse(pzp1, m)

    @ensure_args_not_none
    def posterior_sample(self, data, input=None, mask=None, tag=None):
        m = self.state_map
        log_pi0 = self.init_state_distn.log_initial_state_distn(data, input, mask, tag)
        log_Ps = self.transitions.log_transition_matrices(data, input, mask, tag)
        log_likes = self.observations.log_likelihoods(data, input, mask, tag)
        z_smpl = hmm_sample(replicate(log_pi0, m), log_Ps, replicate(log_likes, m))
        return self.state_map[z_smpl]

    @ensure_args_not_none
    def smooth(self, data, input=None, mask=None, tag=None):
        """
        Compute the mean observation under the posterior distribution
        of latent discrete states.
        """
        m = self.state_map
        Ez, _, _ = self.expected_states(data, input, mask)
        return self.observations.smooth(Ez, data, input, tag)

    @ensure_args_are_lists
    def log_likelihood(self, datas, inputs=None, masks=None, tags=None):
        """
        Compute the log probability of the data under the current
        model parameters.

        :param datas: single array or list of arrays of data.
        :return total log probability of the data.
        """
        m = self.state_map
        ll = 0
        for data, input, mask, tag in zip(datas, inputs, masks, tags):
            log_pi0 = self.init_state_distn.log_initial_state_distn(data, input, mask, tag)
            log_Ps = self.transitions.log_transition_matrices(data, input, mask, tag)
            log_likes = self.observations.log_likelihoods(data, input, mask, tag)
            ll += hmm_normalizer(replicate(log_pi0, m), log_Ps, replicate(log_likes, m))
            assert np.isfinite(ll)
        return ll

    def expected_log_probability(self, expectations, datas, inputs=None, masks=None, tags=None):
        """
        Compute the log probability of the data under the current
        model parameters.

        :param datas: single array or list of arrays of data.
        :return total log probability of the data.
        """
        raise NotImplementedError("Need to get raw expectations for the expected transition probability.")

    def _fit_em(self, datas, inputs, masks, tags, num_em_iters=100, **kwargs):
        """
        Fit the parameters with expectation maximization.

        E step: compute E[z_t] and E[z_t, z_{t+1}] with message passing;
        M-step: analytical maximization of E_{p(z | x)} [log p(x, z; theta)].
        """
        lls = [self.log_probability(datas, inputs, masks, tags)]

        pbar = trange(num_em_iters)
        pbar.set_description("LP: {:.1f}".format(lls[-1]))
        for itr in pbar:
            # E step: compute expected latent states with current parameters
            expectations = [self.expected_states(data, input, mask, tag)
                            for data, input, mask, tag in zip(datas, inputs, masks, tags)]

            # E step: also sample the posterior for stochastic M step of transition model
            samples = [self.posterior_sample(data, input, mask, tag)
                       for data, input, mask, tag in zip(datas, inputs, masks, tags)]

            # M step: maximize expected log joint wrt parameters
            self.init_state_distn.m_step(expectations, datas, inputs, masks, tags, **kwargs)
            self.transitions.m_step(expectations, datas, inputs, masks, tags, samples, **kwargs)
            self.observations.m_step(expectations, datas, inputs, masks, tags, **kwargs)

            # Store progress
            lls.append(self.log_prior() + sum([ll for (_, _, ll) in expectations]))
            pbar.set_description("LP: {:.1f}".format(lls[-1]))

        return lls

    @ensure_args_are_lists
    def fit(self, datas, inputs=None, masks=None, tags=None, method="em", initialize=True, **kwargs):
        _fitting_methods = dict(em=self._fit_em)

        if method not in _fitting_methods:
            raise Exception("Invalid method: {}. Options are {}".\
                            format(method, _fitting_methods.keys()))

        if initialize:
            self.initialize(datas, inputs=inputs, masks=masks, tags=tags)

        return _fitting_methods[method](datas, inputs=inputs, masks=masks, tags=tags, **kwargs)<|MERGE_RESOLUTION|>--- conflicted
+++ resolved
@@ -553,11 +553,7 @@
             raise TypeError("'observations' must be a subclass of"
                             " ssm.observations.Observations")
 
-<<<<<<< HEAD
-        super().__init__(K, D, M=M, transitions=transition_distn,
-=======
         super().__init__(K, D, M=M, transitions=transitions,
->>>>>>> 9843c5a2
                         transition_kwargs=transition_kwargs,
                         observations=observations,
                         observation_kwargs=observation_kwargs,
